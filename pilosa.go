package pdk

import (
	"io"
	"log"
	"sync"
	"time"

	gopilosa "github.com/pilosa/go-pilosa"
	"github.com/pkg/errors"
)

<<<<<<< HEAD
type Indexer interface {
	AddBit(frame string, col uint64, row uint64)
	AddValue(frame, field string, col uint64, val int64)
	Close() error
	Client() *pcli.Client
}

=======
// Index holds the operating state for importing into a particular Pilosa index.
>>>>>>> 34ba1064
type Index struct {
	client    *gopilosa.Client
	batchSize uint

	lock       sync.RWMutex
	index      *gopilosa.Index
	importWG   sync.WaitGroup
	bitChans   map[string]chanBitIterator
	fieldChans map[string]map[string]chanValIterator
}

func newIndex() *Index {
	return &Index{
		bitChans:   make(map[string]chanBitIterator),
		fieldChans: make(map[string]map[string]chanValIterator),
	}
}

<<<<<<< HEAD
func (i *Index) Client() *pcli.Client {
	return i.client
}

=======
// Client returns a Pilosa client.
func (i *Index) Client() *gopilosa.Client {
	return i.client
}

// AddBitTimestamp adds a bit to be imported to Pilosa with a timestamp.
func (i *Index) AddBitTimestamp(frame string, row, col uint64, ts time.Time) {
	i.addBit(frame, row, col, ts.UnixNano())
}

// AddBit adds a bit to be imported to Pilosa.
>>>>>>> 34ba1064
func (i *Index) AddBit(frame string, col uint64, row uint64) {
	i.addBit(frame, col, row, 0)
}

func (i *Index) addBit(frame string, col uint64, row uint64, ts int64) {
	var c chanBitIterator
	var ok bool
	i.lock.RLock()
	if c, ok = i.bitChans[frame]; !ok {
		i.lock.RUnlock()
		i.lock.Lock()
		defer i.lock.Unlock()
		frameSpec := FrameSpec{Name: frame, CacheType: gopilosa.CacheTypeRanked, CacheSize: 100000}
		if ts != 0 {
			frameSpec.TimeQuantum = gopilosa.TimeQuantumYearMonthDayHour
		}
		err := i.setupFrame(frameSpec)
		if err != nil {
			log.Println(errors.Wrapf(err, "setting up frame '%s'", frame)) // TODO make AddBit/AddValue return err?
			return
		}
		c = i.bitChans[frame]
	} else {
		i.lock.RUnlock()
	}
	c <- gopilosa.Bit{RowID: row, ColumnID: col, Timestamp: ts}
}

// AddValue adds a value to be imported to Pilosa.
func (i *Index) AddValue(frame, field string, col uint64, val int64) {
	var c chanValIterator
	i.lock.RLock()
	fieldmap, ok := i.fieldChans[frame]
	if ok {
		c, ok = fieldmap[field]
	}
	if !ok {
		i.lock.RUnlock()
		i.lock.Lock()
		defer i.lock.Unlock()
		err := i.setupFrame(FrameSpec{
			Name:      frame,
			CacheType: gopilosa.CacheTypeRanked,
			CacheSize: 1000,
			Fields: []FieldSpec{
				{
					Name: field,
					Min:  0,
					Max:  1 << 32,
				},
			}})
		if err != nil {
			log.Println(errors.Wrap(err, "setting up field/frame"))
			return
		}
		c = i.fieldChans[frame][field]
	} else {
		i.lock.RUnlock()
	}
	c <- gopilosa.FieldValue{ColumnID: col, Value: val}
}

// Close ensures that all ongoing imports have finished and cleans up internal
// state.
func (i *Index) Close() error {
	for _, cbi := range i.bitChans {
		close(cbi)
	}
	for _, m := range i.fieldChans {
		for _, cvi := range m {
			close(cvi)
		}
	}
	i.importWG.Wait()
	return nil
}

// FrameSpec holds a frame name and options.
type FrameSpec struct {
	Name           string
	CacheType      gopilosa.CacheType
	CacheSize      uint
	InverseEnabled bool
	TimeQuantum    gopilosa.TimeQuantum
	Fields         []FieldSpec
}

func (f FrameSpec) toOptions() *gopilosa.FrameOptions {
	return &gopilosa.FrameOptions{
		TimeQuantum:    f.TimeQuantum,
		CacheType:      f.CacheType,
		CacheSize:      f.CacheSize,
		InverseEnabled: f.InverseEnabled,
		RangeEnabled:   len(f.Fields) > 0,
	}
}

// FieldSpec holds a field name and options.
type FieldSpec struct {
	Name string
	Min  int
	Max  int
}

// NewRankedFrameSpec returns a new FrameSpec with the cache type ranked and the
// given name and size.
func NewRankedFrameSpec(name string, size int) FrameSpec {
	fs := FrameSpec{
		Name:      name,
		CacheType: gopilosa.CacheTypeRanked,
		CacheSize: uint(size),
	}
	return fs
}

// NewFieldFrameSpec creates a frame which is dedicated to a single BSI field
// which will have the same name as the frame
func NewFieldFrameSpec(name string, min int, max int) FrameSpec {
	fs := FrameSpec{
		Name:      name,
		CacheType: gopilosa.CacheType(""),
		CacheSize: 0,
		Fields:    []FieldSpec{{Name: name, Min: min, Max: max}},
	}
	return fs
}

// setupFrame ensures the existence of a frame with the given configuration in
// Pilosa, and starts importers for the frame and any fields. It is not
// threadsafe - callers must hold i.lock.Lock() or guarantee that they have
// exclusive access to Index before calling.
func (i *Index) setupFrame(frame FrameSpec) error {
	var fram *gopilosa.Frame
	var err error
	if _, ok := i.bitChans[frame.Name]; !ok {
		fram, err = i.index.Frame(frame.Name, frame.toOptions())
		if err != nil {
			return errors.Wrapf(err, "making frame: %v", frame.Name)
		}
		err = i.client.EnsureFrame(fram)
		if err != nil {
			return errors.Wrapf(err, "creating frame '%v'", frame)
		}
		i.bitChans[frame.Name] = newChanBitIterator()
		i.importWG.Add(1)
		go func(fram *gopilosa.Frame, cbi chanBitIterator) {
			defer i.importWG.Done()
			err := i.client.ImportFrame(fram, cbi, i.batchSize)
			if err != nil {
				log.Println(errors.Wrapf(err, "starting frame import for %v", frame.Name))
			}
		}(fram, i.bitChans[frame.Name])
	} else {
		fram, err = i.index.Frame(frame.Name, nil)
		if err != nil {
			return errors.Wrap(err, "making frame: %v")
		}
	}
	if _, ok := i.fieldChans[frame.Name]; !ok {
		i.fieldChans[frame.Name] = make(map[string]chanValIterator)
	}

	for _, field := range frame.Fields {
		if _, ok := i.fieldChans[frame.Name][field.Name]; ok {
			continue // valChan for this field exists, so importer should already be running.
		}
		i.fieldChans[frame.Name][field.Name] = newChanValIterator()
		err := i.ensureField(fram, field)
		if err != nil {
			return errors.Wrapf(err, "creating field %#v", field)
		}
		i.importWG.Add(1)
		go func(fram *gopilosa.Frame, field FieldSpec, cvi chanValIterator) {
			defer i.importWG.Done()
			err := i.client.ImportValueFrame(fram, field.Name, cvi, i.batchSize)
			if err != nil {
				log.Println(errors.Wrapf(err, "starting field import for %v", field))
			}
		}(fram, field, i.fieldChans[frame.Name][field.Name])
	}
	return nil
}

func (i *Index) ensureField(frame *gopilosa.Frame, fieldSpec FieldSpec) error {
	if _, exists := frame.Fields()[fieldSpec.Name]; exists {
		return nil
	}
	err := i.client.CreateIntField(frame, fieldSpec.Name, fieldSpec.Min, fieldSpec.Max)
	return errors.Wrapf(err, "creating field %#v", fieldSpec)
}

// SetupPilosa returns a new Indexer after creating the given frames and starting importers.
func SetupPilosa(hosts []string, index string, frames []FrameSpec, batchsize uint) (Indexer, error) {
	indexer := newIndex()
	indexer.batchSize = batchsize
	client, err := gopilosa.NewClientFromAddresses(hosts,
		&gopilosa.ClientOptions{SocketTimeout: time.Minute * 60,
			ConnectTimeout: time.Second * 60,
		})
	if err != nil {
		return nil, errors.Wrap(err, "creating pilosa cluster client")
	}
	indexer.client = client
	schema, err := client.Schema()
	if err != nil {
		return nil, errors.Wrap(err, "getting schema")
	}

	indexer.index, err = schema.Index(index)
	if err != nil {
		return nil, errors.Wrap(err, "getting index")
	}
	err = client.EnsureIndex(indexer.index)
	if err != nil {
		return nil, errors.Wrap(err, "ensuring index existence")
	}
	err = client.SyncSchema(schema)
	if err != nil {
		return nil, errors.Wrap(err, "ensuring index exists")
	}
	for _, frame := range frames {
		err := indexer.setupFrame(frame)
		if err != nil {
			return nil, errors.Wrapf(err, "setting up frame '%s'", frame.Name)
		}
	}
	return indexer, nil
}

func newChanBitIterator() chanBitIterator {
	return make(chan gopilosa.Bit, 200000)
}

type chanBitIterator chan gopilosa.Bit

func (c chanBitIterator) NextBit() (gopilosa.Bit, error) {
	b, ok := <-c
	if !ok {
		return b, io.EOF
	}
	return b, nil
}

func newChanValIterator() chanValIterator {
	return make(chan gopilosa.FieldValue, 200000)
}

type chanValIterator chan gopilosa.FieldValue

func (c chanValIterator) NextValue() (gopilosa.FieldValue, error) {
	b, ok := <-c
	if !ok {
		return b, io.EOF
	}
	return b, nil
}<|MERGE_RESOLUTION|>--- conflicted
+++ resolved
@@ -10,17 +10,6 @@
 	"github.com/pkg/errors"
 )
 
-<<<<<<< HEAD
-type Indexer interface {
-	AddBit(frame string, col uint64, row uint64)
-	AddValue(frame, field string, col uint64, val int64)
-	Close() error
-	Client() *pcli.Client
-}
-
-=======
-// Index holds the operating state for importing into a particular Pilosa index.
->>>>>>> 34ba1064
 type Index struct {
 	client    *gopilosa.Client
 	batchSize uint
@@ -39,12 +28,6 @@
 	}
 }
 
-<<<<<<< HEAD
-func (i *Index) Client() *pcli.Client {
-	return i.client
-}
-
-=======
 // Client returns a Pilosa client.
 func (i *Index) Client() *gopilosa.Client {
 	return i.client
@@ -56,7 +39,6 @@
 }
 
 // AddBit adds a bit to be imported to Pilosa.
->>>>>>> 34ba1064
 func (i *Index) AddBit(frame string, col uint64, row uint64) {
 	i.addBit(frame, col, row, 0)
 }
